--- conflicted
+++ resolved
@@ -320,7 +320,38 @@
 
 and run your container with the "--net=bridge" option. That way, a new interface is available in the container and gives you access to the host.
 
-<<<<<<< HEAD
+## Konnector install and run details
+
+### Install
+
+The konnectors will be installed in the .cozy_konnectors directory which is in the VFS using git clone
+(like the apps at the moment).
+
+The konnectors installation may be triggered when the user says he wants to use it. The resulting
+repository is then kept for each run of the konnector. It may then be given to the user the
+possibility to upgrade the konnector to the latest version if any.
+
+To update a given konnector, a ```git pull``` command is run on the konnector.
+
+### Details about running a konnector
+
+To run a given konnector, the stack will copy this connector in a "run" directory, which is not in
+the VFS. This directory will be given to the rocket container as the current working directory
+with full read and write access on it. This is where the container will put its logs and any temp
+file needed. There will be also cozy-client.js and the shared libraries in a lib directory inside
+this directory. The lib directory will be the content of the [actual server lib
+directory](https://github.com/cozy-labs/konnectors/tree/master/server/lib).
+
+The konnector will be run with the following environment variables :
+
+- COZY_TOKEN
+- COZY_URL : to know what instance is running the konnector
+- KONNECTOR_CREDENTIALS : as a json string with all the values from the account associated to the
+konnector.
+
+In the end of the konnector execution (or timeout), the logs are read in the log.txt file and added
+to the konnector own log file (in VFS) and the run directory is then destroyed.
+
 ## Multi-account handling
 
 This section is devoted to allow the user to use one account for multiple konnectors. It will
@@ -368,39 +399,6 @@
 to create the accounts associated to each activated konnectors an link the konnectors to these
 accounts in a migration script.
 
-=======
-## Konnector install and run details
-
-### Install
-
-The konnectors will be installed in the .cozy_konnectors directory which is in the VFS using git clone
-(like the apps at the moment).
-
-The konnectors installation may be triggered when the user says he wants to use it. The resulting
-repository is then kept for each run of the konnector. It may then be given to the user the
-possibility to upgrade the konnector to the latest version if any.
-
-To update a given konnector, a ```git pull``` command is run on the konnector.
-
-### Details about running a konnector
-
-To run a given konnector, the stack will copy this connector in a "run" directory, which is not in
-the VFS. This directory will be given to the rocket container as the current working directory
-with full read and write access on it. This is where the container will put its logs and any temp
-file needed. There will be also cozy-client.js and the shared libraries in a lib directory inside
-this directory. The lib directory will be the content of the [actual server lib
-directory](https://github.com/cozy-labs/konnectors/tree/master/server/lib).
-
-The konnector will be run with the following environment variables :
-
-- COZY_TOKEN
-- COZY_URL : to know what instance is running the konnector
-- KONNECTOR_CREDENTIALS : as a json string with all the values from the account associated to the
-konnector.
-
-In the end of the konnector execution (or timeout), the logs are read in the log.txt file and added
-to the konnector own log file (in VFS) and the run directory is then destroyed.
->>>>>>> ca36b9ba
 
 ## TODO
 
